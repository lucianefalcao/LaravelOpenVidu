<?php

namespace SquareetLabs\LaravelOpenVidu\Facades;

use Illuminate\Support\Facades\Facade;
use SquareetLabs\LaravelOpenVidu\Recording;
use SquareetLabs\LaravelOpenVidu\RecordingProperties;
use SquareetLabs\LaravelOpenVidu\Session;
use SquareetLabs\LaravelOpenVidu\SessionProperties;
use SquareetLabs\LaravelOpenVidu\SignalProperties;

/**
 * Class LaravelOpenVidu
 * @package SquareetLabs\LaravelOpenVidu\Facades
 * @method static Session createSession(?SessionProperties $properties = null)
 * @method static Session getSession(string $sessionId)
 * @method static bool existsSession(string $sessionId)
 * @method static bool deleteRecording(string $recordingId)
 * @method static array getActiveSessions()
 * @method static string getRecording(string $recordingId)
 * @method static array getRecordings()
 * @method static Recording startRecording(?RecordingProperties $properties = null)
 * @method static Recording stopRecording(string $recordingId)
<<<<<<< HEAD
 * @method static bool sendSignal(?SignalProperties $properties = null)
=======
 * @method static setClient(GuzzleHttp\Client $client)
>>>>>>> f5e35b19
 */
class OpenVidu extends Facade
{
    protected static function getFacadeAccessor()
    {
        return 'openVidu';
    }
}<|MERGE_RESOLUTION|>--- conflicted
+++ resolved
@@ -21,11 +21,8 @@
  * @method static array getRecordings()
  * @method static Recording startRecording(?RecordingProperties $properties = null)
  * @method static Recording stopRecording(string $recordingId)
-<<<<<<< HEAD
  * @method static bool sendSignal(?SignalProperties $properties = null)
-=======
  * @method static setClient(GuzzleHttp\Client $client)
->>>>>>> f5e35b19
  */
 class OpenVidu extends Facade
 {
